# The stack

> A stack is nothing more than a piece of contiguous memory.

<<<<<<< HEAD
This is important to know. A computer only has memory, it doesn't have a special “stack” memory and a “heap” memory, it’s all part of the same memory. 
=======
This is important to know. A computer only has memory, it doesn't have a special "stack" memory and a "heap" memory, it's all part of the same memory.
>>>>>>> e8697f91

The difference is how this memory is accessed and used. The stack support simple push/pop instructions on a contiguous part of memory, that’s what makes it fast to use. The heap memory is allocated by a memory allocator on demand and can be scattered around in different locations.

We’ll not go through the differences between the stack and the heap here, since there are numerous articles explaining them in detail including a chapter in [The Rust Programming Language](https://doc.rust-lang.org/stable/book/ch04-01-what-is-ownership.html#the-stack-and-the-heap).

### What does the stack look like

![Simplified view of a stack](.gitbook/assets/image.png)

<<<<<<< HEAD
Let’s start with a simplified view of the stack. A 64 bit CPU will read 8 bytes at a time, even though the natural way for us to see a stack is a long line of `u8` so when we pass a pointer we need to make sure we pass inn a pointer to either address `0016`, `0008` or `0000` in the example above. 
=======
Let's start with a simplified view of the stack. A 64 bit CPU will read 8 bytes at a time, even though the natural way for us to see a stack is a long line of `u8`so when we pass a pointer we need to make sure we pass in a pointer to either address `0016`, `0008` or `0000` in the example above.
>>>>>>> e8697f91

The stack grows downwards, so we start at the top and work our way down.

When we set the `stack pointer`in a _16 byte aligned_ stack, we need to make sure to put our stack pointer to an address which is a _multiple of 16_. In the example above, the only address that satisfies this requirement is `0008`\(remember the stack starts on the top\).

If we add the following lines of code to our example in the last chapter just before we do the switch in our main function we can effectively print out our stack and have a look at it:

```rust
for i in (0..SSIZE).rev() {
    println!("mem: {}, val: {}", 
    stack_ptr.offset(i as isize) as usize, 
    *stack_ptr.offset(i as isize))
}
```

The output we get is:

```text
mem: 94846750517871, val: 0
mem: 94846750517870, val: 0
mem: 94846750517869, val: 0
mem: 94846750517868, val: 0
mem: 94846750517867, val: 0
mem: 94846750517866, val: 0
mem: 94846750517865, val: 0
mem: 94846750517864, val: 0
mem: 94846750517863, val: 0
mem: 94846750517862, val: 0
mem: 94846750517861, val: 86
mem: 94846750517860, val: 67
mem: 94846750517859, val: 56
mem: 94846750517858, val: 252
mem: 94846750517857, val: 205
mem: 94846750517856, val: 240
mem: 94846750517855, val: 0
mem: 94846750517854, val: 0
mem: 94846750517853, val: 0
mem: 94846750517852, val: 0
mem: 94846750517851, val: 0
mem: 94846750517850, val: 0
mem: 94846750517849, val: 0
mem: 94846750517848, val: 0
mem: 94846750517847, val: 0
mem: 94846750517846, val: 0
mem: 94846750517845, val: 0
mem: 94846750517844, val: 0
mem: 94846750517843, val: 0
mem: 94846750517842, val: 0
mem: 94846750517841, val: 0
mem: 94846750517840, val: 0
mem: 94846750517839, val: 0
mem: 94846750517838, val: 0
mem: 94846750517837, val: 0
mem: 94846750517836, val: 0
mem: 94846750517835, val: 0
mem: 94846750517834, val: 0
mem: 94846750517833, val: 0
mem: 94846750517832, val: 0
mem: 94846750517831, val: 0
mem: 94846750517830, val: 0
mem: 94846750517829, val: 0
mem: 94846750517828, val: 0
mem: 94846750517827, val: 0
mem: 94846750517826, val: 0
mem: 94846750517825, val: 0
mem: 94846750517824, val: 0
I LOVE WAKING UP ON A NEW STACK!
```

<<<<<<< HEAD
I've printed out the memory addresses as u64 here so it’s easier to parse if you're not very familiar with hex. 
=======
I've printed out the memory addresses as u64 here so it's easier to parse if you're not very familiar with hex.
>>>>>>> e8697f91

The first thing to note is that this is just a contiguous piece of memory, starting at address `94846750517824` and ending on `94846750517871`.

<<<<<<< HEAD
The addresses `94846750517856` to `94846750517863` is of special interest for us. The first address is the address of our “stack pointer”, the value we write to the `%rsp` register of the CPU. The range represents the values we wrote to the stack before we made the switch. 
=======
The addresses `94846750517856`to `94846750517863`is of special interest for us. The first address is the address of our "stack pointer", the value we write to the `%rsp`register of the CPU. The range represents the values we wrote to the stack before we made the switch.
>>>>>>> e8697f91

In other words the values `240, 205, 252, 56, 67, 86, 0, 0` is the pointer to our `hello()` function written as `u8`values.

{% hint style="info" %}
An interesting side note here is that the order the CPU writes an `u64` as `u8` bytes is dependent on it’s endianness. I’ll simply refer to the [wikipedia article](https://en.wikipedia.org/wiki/Endianness), but if you try to parse these numbers manually you’ll have to bear this in mind.
{% endhint %}

As we write more complex functions our extremely small 48 byte stack will soon run out of space, you see, as we run functions we write in Rust our code will instruct the CPU to push and pop values on our stack to execute our program.

### Stack sizes

When you start a process in most modern operating systems the standard stack size is normally 8 MB but it can be configured differently, this is enough for most programs but it’s up to the programmer to make sure we don’t use more than we have. This is the cause of the dreaded “stack overflow” that most of us have experienced.

However, when we can control the stacks ourselves we can choose the size we want. 8 MB for each context is way more than we need when running simple functions in a web server for example, so by reducing the stack size we can have millions of Green Threads running on a machine, while we run out of memory a lot sooner using stacks provided by the operating system.

### Growable stacks

Some implementations use growable stacks. This lets us allocate a small part of memory that’s enough stack space for most tasks, but instead of causing a stack overflow when we use all of our stack it allocates a new an larger stack and moves everything from the stack it outgrew to a new and larger stack where it can resume the program execution.

GO is an example of this. It starts out with a 8 KB stack and when it runs out of space it reallocates to a larger stack. As in every thing in programming this has some trade-offs, all the pointers you have needs to be updated correctly, and this is not an easy task. If you're more interested in how GO handles it’s stack \(which is a good example of the use and trade-offs using a growable stack\) I’ll refer you to this article: [https://blog.cloudflare.com/how-stacks-are-handled-in-go/](https://blog.cloudflare.com/how-stacks-are-handled-in-go/).

{% hint style="info" %}
Note one thing that will be important later: We used a normal `Vec<u8>` from Rusts standard library. It is very convenient for us but this has some problems. Among others, we have no guarantee that it will stay in the same location in memory.

As you might understand, if the stack is moved to a different address space our program will crash since all our pointers will be invalid. Something as simple as doing a `push()` to our stack might trigger an expansion and when a `Vec` expands it asks for a new, and larger, piece of memory and moves the values over.
{% endhint %}

Ok, now that we’ve gone through the basics of how a stack looks and works and we are ready to move on to implementing our green threads. You've already done much of the hard work so I promise more code now.

How to set up the stack

The Windows x64-86 sets up its stack slightly differently from the x64-86 psABI calling convention. I'll dedicate more time to the Windows stack in the [Appendix: Supporting Windows](supporting-windows.md) chapter, but important to know is that the differences are not that big when we're setting up the stack with simple functions that doesn't take parameters like we do here.

The psABI stack layout is like this:

![](.gitbook/assets/bilde.png)

As you know now the `%rsp`is our stack pointer. Now as you see we need to put the stack pointer in a position which is a multiple of 16 from our base. The return address is located in the adjacent 8 bytes, and as you see there is a room for memory arguments above that. We need to keep this in mind when we want to do more complex things than we have so far.

## Bonus material

If you are curious enough you might wonder what happens with the stack after we switch over to it?

The answer is that our code written in Rust compiles to instructions for our CPU which then takes over and uses our stack just like any other stack.

<<<<<<< HEAD
Unfortunately to show this I had to increase the stack size to 1024 bytes to allow for the code to print out the stack itself to get enough space so it’s not something we could print out here. 
=======
Unfortunately to show this I had to increase the stack size to 1024 bytes to allow for the code to print out the stack itself to get enough space so it's not something we could print out here.
>>>>>>> e8697f91

### Taking a look at the stack

However, I made a altered version of our example that you can run which prints out two text files one `BEFORE.txt`that prints out our stack before we switch over to it and one `AFTER.txt`that prints out the stack after we switched. You can then see for yourself how the stack now is alive and used by our code.

{% hint style="info" %}
If you see anything you don’t recognize in this code, relax, we will go through them thoroughly very soon.
{% endhint %}

```rust
#![feature(asm)]
#![feature(naked_functions)]
use std::io::Write;

const SSIZE: isize = 1024;
static mut S_PTR: *const u8 = 0 as *const u8;

#[derive(Debug, Default)]
#[repr(C)]
struct ThreadContext {
    rsp: u64,
    r15: u64,
    r14: u64,
    r13: u64,
    r12: u64,
    rbx: u64,
    rbp: u64,
}

fn print_stack(filename: &str) {
    let mut f = std::fs::File::create(filename).unwrap();
    unsafe {
        for i in (0..SSIZE).rev() {
            writeln!(
                f,
                "mem: {}, val: {}",
                S_PTR.offset(i as isize) as usize,
                *S_PTR.offset(i as isize)
            )
            .expect("Error writing to file.");
        }
    }
}

fn hello() {
    println!("I LOVE WAKING UP ON A NEW STACK!");
    print_stack("AFTER.txt");

    loop {}
}

unsafe fn gt_switch(new: *const ThreadContext) {
    asm!("
        mov     0x00($0), %rsp
        ret
       "
    :
    : "r"(new)
    :
    : "alignstack"
    );
}

fn main() {
    let mut ctx = ThreadContext::default();
    let mut stack = vec![0_u8; SSIZE as usize];
    let stack_ptr = stack.as_mut_ptr();

    unsafe {
        S_PTR = stack_ptr;
        std::ptr::write(stack_ptr.offset(SSIZE - 16) as *mut u64, hello as u64);
        print_stack("BEFORE.txt");
        ctx.rsp = stack_ptr.offset(SSIZE - 16) as u64;
        gt_switch(&mut ctx);
    }
}
```
<|MERGE_RESOLUTION|>--- conflicted
+++ resolved
@@ -2,11 +2,7 @@
 
 > A stack is nothing more than a piece of contiguous memory.
 
-<<<<<<< HEAD
-This is important to know. A computer only has memory, it doesn't have a special “stack” memory and a “heap” memory, it’s all part of the same memory. 
-=======
 This is important to know. A computer only has memory, it doesn't have a special "stack" memory and a "heap" memory, it's all part of the same memory.
->>>>>>> e8697f91
 
 The difference is how this memory is accessed and used. The stack support simple push/pop instructions on a contiguous part of memory, that’s what makes it fast to use. The heap memory is allocated by a memory allocator on demand and can be scattered around in different locations.
 
@@ -16,11 +12,7 @@
 
 ![Simplified view of a stack](.gitbook/assets/image.png)
 
-<<<<<<< HEAD
-Let’s start with a simplified view of the stack. A 64 bit CPU will read 8 bytes at a time, even though the natural way for us to see a stack is a long line of `u8` so when we pass a pointer we need to make sure we pass inn a pointer to either address `0016`, `0008` or `0000` in the example above. 
-=======
-Let's start with a simplified view of the stack. A 64 bit CPU will read 8 bytes at a time, even though the natural way for us to see a stack is a long line of `u8`so when we pass a pointer we need to make sure we pass in a pointer to either address `0016`, `0008` or `0000` in the example above.
->>>>>>> e8697f91
+Let’s start with a simplified view of the stack. A 64 bit CPU will read 8 bytes at a time, even though the natural way for us to see a stack is a long line of `u8`so when we pass a pointer we need to make sure we pass in a pointer to either address `0016`, `0008` or `0000` in the example above.
 
 The stack grows downwards, so we start at the top and work our way down.
 
@@ -90,19 +82,11 @@
 I LOVE WAKING UP ON A NEW STACK!
 ```
 
-<<<<<<< HEAD
-I've printed out the memory addresses as u64 here so it’s easier to parse if you're not very familiar with hex. 
-=======
-I've printed out the memory addresses as u64 here so it's easier to parse if you're not very familiar with hex.
->>>>>>> e8697f91
+I’ve printed out the memory addresses as u64 here so it’s easier to parse if you’re not very familiar with hex.
 
 The first thing to note is that this is just a contiguous piece of memory, starting at address `94846750517824` and ending on `94846750517871`.
 
-<<<<<<< HEAD
-The addresses `94846750517856` to `94846750517863` is of special interest for us. The first address is the address of our “stack pointer”, the value we write to the `%rsp` register of the CPU. The range represents the values we wrote to the stack before we made the switch. 
-=======
 The addresses `94846750517856`to `94846750517863`is of special interest for us. The first address is the address of our "stack pointer", the value we write to the `%rsp`register of the CPU. The range represents the values we wrote to the stack before we made the switch.
->>>>>>> e8697f91
 
 In other words the values `240, 205, 252, 56, 67, 86, 0, 0` is the pointer to our `hello()` function written as `u8`values.
 
@@ -148,11 +132,7 @@
 
 The answer is that our code written in Rust compiles to instructions for our CPU which then takes over and uses our stack just like any other stack.
 
-<<<<<<< HEAD
-Unfortunately to show this I had to increase the stack size to 1024 bytes to allow for the code to print out the stack itself to get enough space so it’s not something we could print out here. 
-=======
 Unfortunately to show this I had to increase the stack size to 1024 bytes to allow for the code to print out the stack itself to get enough space so it's not something we could print out here.
->>>>>>> e8697f91
 
 ### Taking a look at the stack
 
