# An implementation of green threads

Before we start I'll mention that the code we write is quite unsafe and is not a "best practice" when writing Rust code. I want to try to make this as safe as possible without introducing a lot of unneeded complexity, so I encourage you dear reader to suggest a [PR to the projects repo](https://github.com/cfsamson/example-greenthreads) if you see something that could be done a safer way without making our code too complex.

### Lets get going

The first thing we do is to delete our example in our `main.rs`so we start from scratch and add the following.

```rust
#![feature(asm)]
#![feature(naked_functions)]
use std::ptr;

const DEFAULT_STACK_SIZE: usize = 1024 * 1024* 2;
const MAX_THREADS: usize = 4;
static mut RUNTIME: usize = 0;
```

We enable two features the `asm`feature that we covered earlier, and the `naked_functions`feature, that we need to explain.

#### naked\_functions

You see, when Rust compiles a function, it adds a small prologue and epilogue to each function and this causes some issues for us when we switch contexts since we end up with a misaligned stack. This worked fine in our first simple example but once we need to push more functions to the stack we end up with trouble. Marking the a function as `#[naked]`removes the prologue and epilogue and as you will see with some adjustments it makes the code run on both OSX, Linux and Windows.

{% hint style="info" %}
If you are interested you can read more about the`naked_functions`feature in [RFC \#1201](https://github.com/rust-lang/rfcs/blob/master/text/1201-naked-fns.md)
{% endhint %}

Our `DEFAULT_STACK_SIZE`is set to 2 MB which is more than enough for our use. We also set `MAX_THREADS`to 4 since we don't need more for our example.

The last constant `RUNTIME`is a pointer to our runtime \(yeah, I know, it's not pretty with a mutable global variable but we need it later and we're only setting this variable on runtime initialization\).

Let's start fleshing out something to represent our data:

```rust
pub struct Runtime {
    threads: Vec<Thread>,
    current: usize,
}

#[derive(PartialEq, Eq, Debug)]
enum State {
    Available,
    Running,
    Ready,
}

struct Thread {
    id: usize,
    stack: Vec<u8>,
    ctx: ThreadContext,
    state: State,
}

#[derive(Debug, Default)]
#[repr(C)]
struct ThreadContext {
    rsp: u64,
    r15: u64,
    r14: u64,
    r13: u64,
    r12: u64,
    rbx: u64,
    rbp: u64,
}
```

`Runtime` is going to be where our main entry point. We are basically going to create a very small, simple runtime to schedule and switch between our threads. The runtime holds an array of `Threads` and a `current` field to indicate which thread we are currently running.

`Thread` holds data for a thread. Each thread has an `id` so we can separate them from each other. The `stack` is similar to what we saw in our first example in earlier chapters. The `ctx` field is a context representing the data our CPU needs to resume where it left of on a stack, and a `state` which is our thread state.

`State` is an `enum` representing the states our threads can be in:

* `Available` means the thread is available and ready to be assigned a task if needed.
* `Running` means the thread is running
* `Ready` means the thread is ready to move forward and resume execution

`ThreadContext` holds data for the registers that CPU needs to resume execution on a stack. 

{% hint style="info" %}
Go back to the chapter [Background Information](background-information.md) to read about the registers if you don't remember. These are the registers marked as "callee saved" in the specification of the x86-64 architecture.
{% endhint %}

Let's move on:

```rust
impl Thread {
    fn new(id: usize) -> Self {
        Thread {
            id,
            stack: vec![0_u8; DEFAULT_STACK_SIZE],
            ctx: ThreadContext::default(),
            state: State::Available,
        }
    }
}
```

This is pretty easy. A new thread starts in the `Available` state indicating it is ready to be assigned a task. 

One thing to note is that we allocate our stack here. That is not needed and is not an optimal use of our resources since we allocate memory for threads we might need instead of allocating on first use. However, this keeps complexity down in the parts of our code that has a more important focus than allocating memory for our stack.

{% hint style="warning" %}
<<<<<<< HEAD
The important thing to note is that once a stack is allocated it must not move! No `push()` on the vector or any other methods that might trigger a reallocation. In a better version of this code we would make our own type that only exposes the methods we consider safe to use. 
=======
The important thing to note is that once a stack is allocated it must not move! No`push()`on the vector or any other methods that might trigger a reallocation. In a better version of this code we would make our own type that only exposes the methods we consider safe to use. 

There is a low hanging fruit by storing a heap allocated slice to our data.`Vec`has a [method ](https://doc.rust-lang.org/std/vec/struct.Vec.html#method.into_boxed_slice)called`into_boxed_slice()`which can't grow. If we store that instead we can avoid the reallocation problem.
>>>>>>> a3afa07f
{% endhint %}

### Implementing the Runtime

All the code in this segment is in `impl Runtime` block meaning that they are methods on the `Runtime` struct.

```rust
impl Runtime {
    pub fn new() -> Self {
        // This will be our base thread, which will be initialized in 
        // the `running` state
        let base_thread = Thread {
            id: 0,
            stack: vec![0_u8; DEFAULT_STACK_SIZE],
            ctx: ThreadContext::default(),
            state: State::Running,
        };

        let mut threads = vec![base_thread];
        let mut available_threads: Vec<Thread> = (1..MAX_THREADS).map(|i| Thread::new(i)).collect();
        threads.append(&mut available_threads);

        Runtime {
            threads,
            current: 0,
        }
    }
```

When we instantiate our `Runtime` we set up a base thread. This thread will be set to the `Running` state and will make sure we keep the run-time running until all tasks are finished.

Then we instantiate the rest of the threads and set the current thread to `0` which is our base thread.

```rust
    /// This is cheating a bit, but we need a pointer to our Runtime 
    /// stored so we can call yield on it even if we don't have a 
    /// reference to it.
    pub fn init(&self) {
        unsafe {
            let r_ptr: *const Runtime = self;
            RUNTIME = r_ptr as usize;
        }
    }
```

Right now we need this. As I mentioned when going through our constants we need this to be able to call `yield` later on. It's not pretty, but we know that our runtime will be alive as long as there is any thread to `yield` so as long as we don't abuse this it's safe to do.

```rust
    pub fn run(&mut self) -> ! {
        while self.t_yield() {}
        std::process::exit(0);
    }
```

This is where we start running our run-time. It will continually call `t_yield()` until it returns `false` which means that there is no more work to do and we can exit the process.

```rust
    fn t_return(&mut self) {
        if self.current != 0 {
            self.threads[self.current].state = State::Available;
            self.t_yield();
        } 
    }
```

This is our return function that we call when the thread is finished. `return` is another reserved keyword in Rust so we name this `t_return()`. Make a note that the _user_ of our threads does not call this, we set up our stack so this is called when the task is done. 

If the calling thread is the `base_thread` we don't do anything. Our runtime will call `yield` for us on the base thread. If it's called from a spawned thread we know it's finished since all threads have a `guard` function on top of their stack \(which we'll show further down\) and the only place this function is called is on our `guard` function.

We set its state to `Available` letting the runtime know it's ready to be assigned a new task and then immediately call `t_yield` which will schedule a new thread to be run. 

Next: our `yield` function:

```rust
    fn t_yield(&mut self) -> bool {
        let mut pos = self.current;
        while self.threads[pos].state != State::Ready {
            pos += 1;

            if pos == self.threads.len() {
                pos = 0;
            }
            if pos == self.current {
                return false;
            }
        }

        if self.threads[self.current].state != State::Available {
            self.threads[self.current].state = State::Ready;
        }

        self.threads[pos].state = State::Running;
        let old_pos = self.current;
        self.current = pos;

        unsafe {
            switch(&mut self.threads[old_pos].ctx, &self.threads[pos].ctx);
        }

        true
    }
```

This is the heart of our run-time. We have to name this `t_yield` since `yield` is a reserved keyword in Rust.

Here we go through all the threads and see if anyone is in the `Ready` state which indicates it has a task it is ready to make progress on. This could be a database call that has returned in a real world application.

If no thread is `Ready` we're all done. This is an extremely simple scheduler using only a round-robin algorithm, a real scheduler might have a much more sophisticated way of deciding what task to run next.

{% hint style="info" %}
This is a very naive implementation tailor made for our example. What happens if our thread is not ready to make progress \(not in a `Ready` state\) and still waiting for a response from i.e. a database? 

It's not too difficult to work around this, instead of running our code directly when a thread is `Ready` we could instead poll it for a status. For example it could return `IsReady` if it's really ready to run or `Pending` if it's waiting for some operation to finish. In the latter case we could just leave it in it's `Ready` state to get polled again later. Does this sound familiar? If you've read about how [Futures](https://rust-lang-nursery.github.io/futures-api-docs/0.3.0-alpha.16/futures/task/enum.Poll.html#variant.Pending) work in Rust, we are starting to connect some dots on how this all fits together. 
{% endhint %}

If we find a thread that's ready to be run we change the state of the current thread from `Running` to `Ready`.  

Then we call `switch` which will save the current context \(the old context\) and load the new context into the CPU. The new context is either a new task, or all the information the CPU needs to resume work on an existing task.

Next up is our `spawn()`function:

```rust
    pub fn spawn(&mut self, f: fn()) {
        let available = self
            .threads
            .iter_mut()
            .find(|t| t.state == State::Available)
            .expect("no available thread.");

        let size = available.stack.len();
        let s_ptr = available.stack.as_mut_ptr();

        unsafe {
            ptr::write(s_ptr.offset((size - 8) as isize) as *mut u64, guard as u64);
            ptr::write(s_ptr.offset((size - 16) as isize) as *mut u64, f as u64);
            available.ctx.rsp = s_ptr.offset((size - 16) as isize) as u64;
        }

        available.state = State::Ready;
    }
}
```

While `t_yield` is the logically interesting function I think this the technically most interesting.

When we spawn a new thread we first check if there are any available threads \(threads in `Available` state\). If we run out of threads we panic in this scenario but there are several \(better\) ways to handle that. We keep things simple for now.

When we find an available thread we get the stack length and a pointer to our `u8` byte-array.

In the next segment we have to use some unsafe functions. First we write the address to our `guard` function that will be called when the task we provide finishes and the function returns. Then we write the address to `f`which is the function we pass inn and want to run.

{% hint style="info" %}
Remember how we explained how the stack works in [The Stack](the-stack.md) chapter. We want the `f` function to be the first to run so we set the base pointer to `f`and make sure it's 16 byte aligned. We then push the address to `guard`function. This is not 16 byte aligned but when `f` returns the CPU will read the next address as the return address of `f`and resume execution there.
{% endhint %}

Third, we set the value of `rsp` which is the stack pointer to the address of our provided function so we start executing that first when we are scheduled to run.

Lastly we set the state as `Ready` which means we have work to do and that we are ready to do it. Remember, it's up to our "scheduler" to actually start up this thread.

We're now finished implementing our `Runtime`, if you got all this you basically understand _how_ green threads work. However there are still a few details needed to implement them.

### Guard and switch functions

```rust
#[cfg_attr(any(target_os="windows", target_os="linux"), naked)]
fn guard() {
    unsafe {
        let rt_ptr = RUNTIME as *mut Runtime;
        let rt = &mut *rt_ptr;
        println!("THREAD {} FINISHED.", rt.threads[rt.current].id);
        rt.t_return();
    };
}
```

Here we meet our first portability issue. `[cfg_attr(any(target_os="windows", target_os="linux"), naked)]` is a conditional compilation attribute. If the target OS is Windows or Linux we compile this function with the `#[naked]`attribute, if not we don't compile it with the attribute. This way the code runs fine on Windows, the [Rust Playground](https://play.rust-lang.org/?version=nightly&mode=debug&edition=2018&gist=5fecced06eda366283ed34cbbfbd2903) and on my mac.

The function means that the function we passed in has returned and that means our thread is finished running its task so we de-reference our `Runtime` and call `t_return()`. We could have made a function that does some additional work when a thread is finished but right now our `t_return()` function does all we need. It marks our thread as `Available` \(if it's not our base thread\) and `yields` so we can resume work on a different thread.

```rust
pub fn yield_thread() {
    unsafe {
        let rt_ptr = RUNTIME as *mut Runtime;
        (*rt_ptr).t_yield();
    };
}
```

This is just a helper function that lets us call `yield` from an arbitrary place in our code. This is pretty unsafe though, if we call this and our `Runtime` is not initialized yet or the runtime is dropped it will result in undefined behavior. However making this safer is not a priority for us just to get our example up and running.

We are very soon at the finish line, just one more function to go. This one should be possible to understand without many comments if you've gone through the previous chapters:

```rust
#[naked]
unsafe fn switch(old: *mut ThreadContext, new: *const ThreadContext) {
    asm!("
        mov     %rsp, 0x00($0)
        mov     %r15, 0x08($0)
        mov     %r14, 0x10($0)
        mov     %r13, 0x18($0)
        mov     %r12, 0x20($0)
        mov     %rbx, 0x28($0)
        mov     %rbp, 0x30($0)

        mov     0x00($1), %rsp
        mov     0x08($1), %r15
        mov     0x10($1), %r14
        mov     0x18($1), %r13
        mov     0x20($1), %r12
        mov     0x28($1), %rbx
        mov     0x30($1), %rbp
        ret
        
        "
    : "=*m"(old)
    : "r"(new)
    :
    : "alignstack" // needed to work on windows
    );
}
```

So here is our inline Assembly. As you remember from our first example this is just a bit more elaborate where we first read out the values of all the registers we need and then sets all the register values to the register values we saved when we suspended execution on the "new" thread.

This is essentially all we need to do to save and resume execution.

{% hint style="info" %}
Most of this inline assembly is explained in the end of the chapter [An example we can build upon](an-example-we-can-build-upon.md) so if this seems foreign to you, go and read that part of the chapter and come back.
{% endhint %}

There are two things in this function that differs from our first function:

The `"=*m"` `constraint` on our output parameter is new. As I warned before, inline assembly can be a bit gnarly, but this indicates that we provide a pointer to a memory location so we want to de-reference the memory location and write the values to the de-referenced location.

```rust
0x00($1) # 0
0x08($1) # 8
0x10($1) # 16
0x18($1) # 24
```

I mentioned this briefly, but here you see it in action. These are `hex` numbers indicating the _offset_ from the memory pointer to which we want to read/write. I wrote down the base-10 numbers as comments so you see we only offset the pointer in 8 byte steps which is the same size as the `u64`fields on our `ThreadContext` struct.

This is also why it's important to annotate `ThreadContext` with `#[repr(C)]` so we know that the data will be represented in memory this way and we write to the right field. The Rust ABI makes no guarantee that they are represented in the same order in memory, however the C-ABI does.

### The main function

```rust
fn main() {
    let mut runtime = Runtime::new();
    runtime.init();

    runtime.spawn(|| {
        println!("THREAD 1 STARTING");
        let id = 1;
        for i in 0..10 {
            println!("thread: {} counter: {}", id, i);
            yield_thread();
        }
    });

    runtime.spawn(|| {
        println!("THREAD 2 STARTING");
        let id = 2;
        for i in 0..15 {
            println!("thread: {} counter: {}", id, i);
            yield_thread();
        }
    });
    
    runtime.run();
}
```

As you see here we initialize our runtime and spawn two threads one that counts to 10 and `yields` between each count, and one that counts to 15. When we `cargo run` our project we should get the following output:

```text
Finished dev [unoptimized + debuginfo] target(s) in 2.17s
Running `target/debug/green_threads`
THREAD 1 STARTING
thread: 1 counter: 0
THREAD 2 STARTING
thread: 2 counter: 0
thread: 1 counter: 1
thread: 2 counter: 1
thread: 1 counter: 2
thread: 2 counter: 2
thread: 1 counter: 3
thread: 2 counter: 3
thread: 1 counter: 4
thread: 2 counter: 4
thread: 1 counter: 5
thread: 2 counter: 5
thread: 1 counter: 6
thread: 2 counter: 6
thread: 1 counter: 7
thread: 2 counter: 7
thread: 1 counter: 8
thread: 2 counter: 8
thread: 1 counter: 9
thread: 2 counter: 9
THREAD 1 FINISHED.
thread: 2 counter: 10
thread: 2 counter: 11
thread: 2 counter: 12
thread: 2 counter: 13
thread: 2 counter: 14
THREAD 2 FINISHED.
```

Beautiful!! Our threads alternate since they yield control on each count until thread 1 finishes and thread 2 counts the last numbers before it finishes its task.

### Congratulations

You have now implemented a super simple, but working, example of green threads. It was quite a ride we had to take, but if you came this far and read through everything you deserve a little break. Thanks for reading!
<|MERGE_RESOLUTION|>--- conflicted
+++ resolved
@@ -101,13 +101,9 @@
 One thing to note is that we allocate our stack here. That is not needed and is not an optimal use of our resources since we allocate memory for threads we might need instead of allocating on first use. However, this keeps complexity down in the parts of our code that has a more important focus than allocating memory for our stack.
 
 {% hint style="warning" %}
-<<<<<<< HEAD
-The important thing to note is that once a stack is allocated it must not move! No `push()` on the vector or any other methods that might trigger a reallocation. In a better version of this code we would make our own type that only exposes the methods we consider safe to use. 
-=======
 The important thing to note is that once a stack is allocated it must not move! No`push()`on the vector or any other methods that might trigger a reallocation. In a better version of this code we would make our own type that only exposes the methods we consider safe to use. 
 
 There is a low hanging fruit by storing a heap allocated slice to our data.`Vec`has a [method ](https://doc.rust-lang.org/std/vec/struct.Vec.html#method.into_boxed_slice)called`into_boxed_slice()`which can't grow. If we store that instead we can avoid the reallocation problem.
->>>>>>> a3afa07f
 {% endhint %}
 
 ### Implementing the Runtime
