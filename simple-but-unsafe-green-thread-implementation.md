--- conflicted
+++ resolved
@@ -279,13 +279,9 @@
 }
 ```
 
-<<<<<<< HEAD
-Here we meet our first portability issue. `[cfg_attr(target_os = "windows", naked)]` is a conditional compilation attribute. If the target OS is Windows we compile this function with the `#[naked]`attribute, if not we don't compile it with the attribute. This way the code runs fine on Windows, the [Rust Playground](https://play.rust-lang.org/?version=nightly&mode=debug&edition=2018&gist=5fecced06eda366283ed34cbbfbd2903) and on my mac.
-
-The function means that the function we passed in has returned and that means our thread is finished running its task so we de-reference our `Runtime` and call `t_return()`. We could have made a function that does some additional work when a thread is finished but right now our `t_return()` function does all we need. It marks our thread as `Available` \(if it’s not our base thread\) and `yields` so we can resume work on a different thread.
-=======
+
 The function means that the function we passed in has returned and that means our thread is finished running its task so we de-reference our `Runtime` and call `t_return()`. We could have made a function that does some additional work when a thread is finished but right now our `t_return()` function does all we need. It marks our thread as `Available` \(if it's not our base thread\) and `yields` so we can resume work on a different thread.
->>>>>>> e4e94a1c
+
 
 ```rust
 pub fn yield_thread() {
