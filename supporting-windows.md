# Appendix: Supporting Windows

Our example works for both OSX, Linux and Windows, but as I have pointed out, our Windows implementation is not correct even though it’s working. Since I've been quite commited to make this work on all three platforms, I’ll go through what we need to do in this chapter.

You might wonder why I didn't include this in the original code, and the reason for that is that this is really not at all that relevant for explaining the main concepts I wanted to explore.

{% hint style="warning" %}
Here I'm trying to go a bit further here to explore how we should set up the stack for Windows correct way and do a proper context switch. Even though we might not get all the way to a perfect implementation, there is plenty of information and references for you to explore further and I'll list some of them here:

* [Microsofts x64 software conventions](https://docs.microsoft.com/en-us/cpp/build/x64-software-conventions?view=vs-2019)
* [Win64/AMD64 API](https://wiki.lazarus.freepascal.org/Win64/AMD64_API) - nice summary of differences between psABi and Win64
* [Handmade Coroutines for Windows](https://probablydance.com/2013/02/20/handmade-coroutines-for-windows/) - a very good read about a coroutine implementation
{% endhint %}

### What's special with Windows

<<<<<<< HEAD
The reason I don’t consider this important enough to implement in the main example is that that windows has more `callee saved` registers, or `non-volatile`registers as they call it in addition to one rather poorly documented quirk that we need to account for, so what we really do is just to save more data when we do the context switch and that needs more conditional compilation.
=======
The reason I don't consider this important enough to implement in the main example is that that windows has more `callee saved` registers, or `non-volatile`registers as they call it.  There is also one rather poorly documented quirk with how Windows uses the segment registers to store some information that we'll need that we need to account for too.

Most of what we really do is just to save more data when we do the context switch and that needs more conditional compilation. It doesn't really add much to our goal of a basic understanding of green threads and context switches, but since we're already pretty far down in the the rabbit hole we might as well dig just a bit deeper before we stop.
>>>>>>> e4e94a1c

{% hint style="info" %}
Conditionally compiling this to support windows correctly bloats our code with almost 50 % without adding much to what we need for a basic understanding.

Now that doesn't mean this isn't interesting, on the contrary, but we’ll also experience first hand some of the difficulties of supporting multiple platforms when doing everything from scratch.
{% endhint %}

### Additional callee saved \(non-volatile\) registers

The first thing I mentioned is that windows wants to save more data during context switches, in particular the XMM6-XMM15 registers. it’s actually [mentioned specifically in the reference](https://docs.microsoft.com/en-us/cpp/build/x64-software-conventions?view=vs-2019#register-usage) so this is just adding more fields to our `ThreadContext` struct. This is very easy now that we’ve done it once before.

Our ThreadContext now looks like this:

```rust
#[cfg(target_os="windows")]
#[derive(Debug, Default)]
#[repr(C)] 
struct ThreadContext {
    rsp: u64,
    r15: u64,
    r14: u64,
    r13: u64,
    r12: u64,
    rbx: u64,
    rbp: u64,
    xmm6: u64,
    xmm7: u64,
    xmm8: u64,
    xmm9: u64,
    xmm10: u64,
    xmm11: u64,
    xmm12: u64,
    xmm13: u64,
    xmm14: u64,
    xmm15: u64,
}
```

### The Thread Information Block

The second part is poorly documented. I've actually struggled to verify exactly how skipping this will cause a failure on modern Windows but there's [enough references to it](https://probablydance.com/2013/02/20/handmade-coroutines-for-windows/) around from trustworthy sources that I'm in no doubt we need to go through this.

You see, Windows wants to store some information about the currently running thread in what it calls the `Thread Information Block`, referred to as `NT_TIB`. Specifically it wants access to information about the `Stack Base`and the `Stack Limit`in the `%gs`register.

{% hint style="info" %}
What is the GS register you might ask? 

The answer I found was a bit perplexing. Apparently these segment registers, GS on x64, and FS on x86 was intended by Intel to [allow programs to access many different segments of memory](https://stackoverflow.com/questions/10810203/what-is-the-fs-gs-register-intended-for) that were meant to be part of a persistent virtual store. Modern operating systems doesn't use these registers this way as we can only access our own process memory \(which appear as a “flat” memory to us as programmers\). Back when it wasn't clear that this would be the prevailing model, these registers would allow for different implementations by different operating systems. See the [Wikipedia article on the Multics operating system](https://en.wikipedia.org/wiki/Multics) if you're curious.
{% endhint %}

That means that these segment registers are freely used by operating systems for what they deem appropriate. Windows stores information about the currently running thread in the GS register, and Linux uses these registers for thread local storage. 

When we switch threads, we should provide the information it expects about our [Stack Base and our Stack Limit](https://en.wikipedia.org/wiki/Win32_Thread_Information_Block).

Our `ThreadContext` now looks like this:

{% code-tabs %}
{% code-tabs-item title="ThreadContext" %}
```rust
#[cfg(target_os="windows")]
#[derive(Debug, Default)]
#[repr(C)] 
struct ThreadContext {
    rsp: u64,
    r15: u64,
    r14: u64,
    r13: u64,
    r12: u64,
    rbx: u64,
    rbp: u64,
    xmm6: u64,
    xmm7: u64,
    xmm8: u64,
    xmm9: u64,
    xmm10: u64,
    xmm11: u64,
    xmm12: u64,
    xmm13: u64,
    xmm14: u64,
    xmm15: u64,
    stack_start: u64,
    stack_end: u64,
}
```
{% endcode-tabs-item %}
{% endcode-tabs %}

{% hint style="info" %}
Notice we use the `#[cfg(target_os="windows")]` attribute here on all the Windows specific functions and structs, which mean we need to give our “original” definitions an attribute that makes sure it compiles them for all other targets than Windows: `[cfg(not(target_os="windows"))].`
{% endhint %}

I named the fields `stack_start` and `stack_end` since I find that easier to mentally parse since we know the stack starts on the top and grows downwards to the bottom.

<<<<<<< HEAD
Now to implement this we need to make a change to our `spawn()` function to actually provide this information:
=======
### The Windows stack

![https://docs.microsoft.com/en-us/cpp/build/stack-usage?view=vs-2019\#stack-allocation](.gitbook/assets/image%20%281%29.png)

As you see since Rust sets up our stack frames, we only need to care about where to put our `%rsp`and the return address. Pretty much the same as in the psABI. The differences between Win64 and psABI are elsewhere and Rust takes care of all these differences for us.

Now to implement this we need to make a change to our `spawn()`function to actually provide this information and set up our stack.
>>>>>>> e4e94a1c

{% code-tabs %}
{% code-tabs-item title="spawn" %}
```rust
    #[cfg(target_os = "windows")]
    pub fn spawn(&mut self, f: fn()) {
        let available = self
            .threads
            .iter_mut()
            .find(|t| t.state == State::Available)
            .expect("no available thread.");

        let size = available.stack.len();
        let s_ptr = available.stack.as_mut_ptr();

        // see: https://docs.microsoft.com/en-us/cpp/build/stack-usage?view=vs-2019#stack-allocation
        unsafe {
            ptr::write(s_ptr.offset((size - 34) as isize) as *mut u64, guard as u64);
            ptr::write(s_ptr.offset((size - 32) as isize) as *mut u64, f as u64);
            available.ctx.rsp = s_ptr.offset((size - 32) as isize) as u64;
            available.ctx.stack_start = s_ptr.offset(size as isize) as u64;
        }
        available.ctx.stack_end = s_ptr as *const u64 as u64;

        available.state = State::Ready;
    }
}
```
{% endcode-tabs-item %}
{% endcode-tabs %}

As you see we provide a pointer to the start of our stack and a pointer to the end of our stack.

Last we need to change our `swtich()`function and update our assembly:

```rust
#[cfg(target_os = "windows")]
#[naked]
#[inline(never)]
unsafe fn switch(old: *mut ThreadContext, new: *const ThreadContext) {
    asm!("
        mov     %rsp, 0x00($0)
        mov     %r15, 0x08($0)
        mov     %r14, 0x10($0)
        mov     %r13, 0x18($0)
        mov     %r12, 0x20($0)
        mov     %rbx, 0x28($0)
        mov     %rbp, 0x30($0)
        mov     %xmm6, 0x38($0)
        mov     %xmm7, 0x40($0)
        mov     %xmm8, 0x48($0)
        mov     %xmm9, 0x50($0)
        mov     %xmm10, 0x58($0)
        mov     %xmm11, 0x60($0)
        mov     %xmm12, 0x68($0)
        mov     %xmm13, 0x70($0)
        mov     %xmm14, 0x78($0)
        mov     %xmm15, 0x80($0)
        mov     %gs:0x08, %rax    
        mov     %rax, 0x88($0)  
        mov     %gs:0x10, %rax    
        mov     %rax, 0x90($0)  

        mov     0x00($1), %rsp
        mov     0x08($1), %r15
        mov     0x10($1), %r14
        mov     0x18($1), %r13
        mov     0x20($1), %r12
        mov     0x28($1), %rbx
        mov     0x30($1), %rbp
        mov     0x38($1), %xmm6
        mov     0x40($1), %xmm7
        mov     0x48($1), %xmm8
        mov     0x50($1), %xmm9
        mov     0x58($1), %xmm10
        mov     0x60($1), %xmm11
        mov     0x68($1), %xmm12
        mov     0x70($1), %xmm13
        mov     0x78($1), %xmm14
        mov     0x80($1), %xmm15
        mov     0x88($1), %rax
        mov     %rax, %gs:0x08  
        mov     0x90($1), %rax 
        mov     %rax, %gs:0x10  

        ret
        "
    :
    :"r"(old), "r"(new)
    :
    : "volatile", "alignstack"
    );
}
```

As you see, our code gets just a little bit longer. it’s not difficult once you've figured out what to store where, but it does add a lot of code.

{% hint style="warning" %}
<<<<<<< HEAD
You’ll notice I've changed the inline assembly slightly here since I've had some issues with the `=m`constraint and compilation in release mode. This code does the same and our original example will be updated once I figure out a solution to why the code will not run as expected in release builds. 

**Meanwhile I’ll explain briefly here:**

We use the`{register}`constraint which tells the compiler to put our input variables into a specific register. The `%rdi`and the `%rsi`registers are not randomly chosen, on Linux systems they are the default registers for the first and second argument in a function call. Not strictly needed but a nice convention even though Windows has different default registers for these arguments \(`%rcx`and `%rdx`\).

We also use both our arguments as `inputs`, since we don’t really have any output from this function we can avoid the `output` register entirely without any need to worry. However we should enable the `volatile` option to indicate that the assembly has side effects.

Our inline assembly won't let us `mov` from one memory offset to another memory offset so we need to go via a register. I chose the `rax` register \(the default register for the return value\) but could have chosen any general purpose register for this.
=======
Our inline assembly won't let us `mov`from one memory offset to another memory offset so we need to go via a register. I chose the`rax`register \(the default register for the return value\) but could have chosen any general purpose register for this.
>>>>>>> e4e94a1c
{% endhint %}

### Conclusion

So this is all we needed to do. As you see we don’t really do anything new here, the difficult part is figuring out how Windows works and what it expects, but now that we have done our job properly we should have a pretty complete context switch for all three platforms.

### Final code

I've collected all the code we need to compile differently for Windows at the bottom so you don’t have to read the first 200 lines of code since that is unchanged from what we in the previous chapters. I hope you understand why I chose to dedicate a separate chapter for this.

```rust
#![feature(asm)]
#![feature(naked_functions)]
use std::ptr;

const DEFAULT_STACK_SIZE: usize = 1024 * 1024 * 2;
const MAX_THREADS: usize = 4;
static mut RUNTIME: usize = 0;

pub struct Runtime {
    threads: Vec<Thread>,
    current: usize,
}

#[derive(PartialEq, Eq, Debug)]
enum State {
    Available,
    Running,
    Ready,
}

struct Thread {
    id: usize,
    stack: Vec<u8>,
    ctx: ThreadContext,
    state: State,
}

#[cfg(not(target_os = "windows"))]
#[derive(Debug, Default)]
#[repr(C)]
struct ThreadContext {
    rsp: u64,
    r15: u64,
    r14: u64,
    r13: u64,
    r12: u64,
    rbx: u64,
    rbp: u64,
}

impl Thread {
    fn new(id: usize) -> Self {
        Thread {
            id,
            stack: vec![0_u8; DEFAULT_STACK_SIZE],
            ctx: ThreadContext::default(),
            state: State::Available,
        }
    }
}

impl Runtime {
    pub fn new() -> Self {
        let base_thread = Thread {
            id: 0,
            stack: vec![0_u8; DEFAULT_STACK_SIZE],
            ctx: ThreadContext::default(),
            state: State::Running,
        };

        let mut threads = vec![base_thread];
        let mut available_threads: Vec<Thread> = (1..MAX_THREADS).map(|i| Thread::new(i)).collect();
        threads.append(&mut available_threads);

        Runtime {
            threads,
            current: 0,
        }
    }

    pub fn init(&self) {
        unsafe {
            let r_ptr: *const Runtime = self;
            RUNTIME = r_ptr as usize;
        }
    }

    pub fn run(&mut self) -> ! {
        while self.t_yield() {}
        std::process::exit(0);
    }

    fn t_return(&mut self) {
        if self.current != 0 {
            self.threads[self.current].state = State::Available;
            self.t_yield();
        }
    }

    fn t_yield(&mut self) -> bool {
        let mut pos = self.current;
        while self.threads[pos].state != State::Ready {
            pos += 1;
            if pos == self.threads.len() {
                pos = 0;
            }
            if pos == self.current {
                return false;
            }
        }

        if self.threads[self.current].state != State::Available {
            self.threads[self.current].state = State::Ready;
        }

        self.threads[pos].state = State::Running;
        let old_pos = self.current;
        self.current = pos;

        unsafe {
            switch(&mut self.threads[old_pos].ctx, &self.threads[pos].ctx);
        }

        // preventing compiler optimizing our code away on windows. Will never be reached anyway.
        self.threads.len() > 0
    }

    #[cfg(not(target_os = "windows"))]
    pub fn spawn(&mut self, f: fn()) {
        let available = self
            .threads
            .iter_mut()
            .find(|t| t.state == State::Available)
            .expect("no available thread.");

        let size = available.stack.len();
        let s_ptr = available.stack.as_mut_ptr();
        unsafe {
            ptr::write(s_ptr.offset((size - 24) as isize) as *mut u64, guard as u64);
            ptr::write(s_ptr.offset((size - 32) as isize) as *mut u64, f as u64);
            available.ctx.rsp = s_ptr.offset((size - 32) as isize) as u64;
        }
        available.state = State::Ready;
    }
}

fn guard() {
    unsafe {
        let rt_ptr = RUNTIME as *mut Runtime;
        (*rt_ptr).t_return();
    };
}

pub fn yield_thread() {
    unsafe {
        let rt_ptr = RUNTIME as *mut Runtime;
        (*rt_ptr).t_yield();
    };
}

#[cfg(not(target_os = "windows"))]
#[naked]
#[inline(never)]
unsafe fn switch(old: *mut ThreadContext, new: *const ThreadContext) {
    asm!("
        mov     %rsp, 0x00($0)
        mov     %r15, 0x08($0)
        mov     %r14, 0x10($0)
        mov     %r13, 0x18($0)
        mov     %r12, 0x20($0)
        mov     %rbx, 0x28($0)
        mov     %rbp, 0x30($0)
   
        mov     0x00($1), %rsp
        mov     0x08($1), %r15
        mov     0x10($1), %r14
        mov     0x18($1), %r13
        mov     0x20($1), %r12
        mov     0x28($1), %rbx
        mov     0x30($1), %rbp
        ret
        "
    :
    :"r"(old), "r"(new)
    :
    : "volatile", "alignstack"
    );
}

fn main() {
    let mut runtime = Runtime::new();
    runtime.init();
    runtime.spawn(|| {
        println!("THREAD 1 STARTING");
        let id = 1;
        for i in 0..10 {
            println!("thread: {} counter: {}", id, i);
            yield_thread();
        }
        println!("THREAD 1 FINISHED");
    });
    runtime.spawn(|| {
        println!("THREAD 2 STARTING");
        let id = 2;
        for i in 0..15 {
            println!("thread: {} counter: {}", id, i);
            yield_thread();
        }
        println!("THREAD 2 FINISHED");
    });
    runtime.run();
}

// ===== WINDOWS SUPPORT =====
#[cfg(target_os = "windows")]
#[derive(Debug, Default)]
#[repr(C)]
struct ThreadContext {
    rsp: u64,
    r15: u64,
    r14: u64,
    r13: u64,
    r12: u64,
    rbx: u64,
    rbp: u64,
    xmm6: u64,
    xmm7: u64,
    xmm8: u64,
    xmm9: u64,
    xmm10: u64,
    xmm11: u64,
    xmm12: u64,
    xmm13: u64,
    xmm14: u64,
    xmm15: u64,
    stack_start: u64,
    stack_end: u64,
}

impl Runtime {
    #[cfg(target_os = "windows")]
    pub fn spawn(&mut self, f: fn()) {
        let available = self
            .threads
            .iter_mut()
            .find(|t| t.state == State::Available)
            .expect("no available thread.");

        let size = available.stack.len();
        let s_ptr = available.stack.as_mut_ptr();

        // see: https://docs.microsoft.com/en-us/cpp/build/stack-usage?view=vs-2019#stack-allocation
        unsafe {
            ptr::write(s_ptr.offset((size - 24) as isize) as *mut u64, guard as u64);
            ptr::write(s_ptr.offset((size - 32) as isize) as *mut u64, f as u64);
            available.ctx.rsp = s_ptr.offset((size - 24) as isize) as u64;
            available.ctx.stack_start = s_ptr.offset(size as isize) as u64;
        }
        available.ctx.stack_end = s_ptr as *const u64 as u64;
        available.state = State::Ready;
    }
}

// reference: https://probablydance.com/2013/02/20/handmade-coroutines-for-windows/
// Contents of TIB on Windows: https://en.wikipedia.org/wiki/Win32_Thread_Information_Block
#[cfg(target_os = "windows")]
#[naked]
#[inline(never)]
unsafe fn switch(old: *mut ThreadContext, new: *const ThreadContext) {
    asm!("
        mov     %rsp, 0x00($0)
        mov     %r15, 0x08($0)
        mov     %r14, 0x10($0)
        mov     %r13, 0x18($0)
        mov     %r12, 0x20($0)
        mov     %rbx, 0x28($0)
        mov     %rbp, 0x30($0)
        mov     %xmm6, 0x38($0)
        mov     %xmm7, 0x40($0)
        mov     %xmm8, 0x48($0)
        mov     %xmm9, 0x50($0)
        mov     %xmm10, 0x58($0)
        mov     %xmm11, 0x60($0)
        mov     %xmm12, 0x68($0)
        mov     %xmm13, 0x70($0)
        mov     %xmm14, 0x78($0)
        mov     %xmm15, 0x80($0)
        mov     %gs:0x08, %rax    
        mov     %rax, 0x88($0)  
        mov     %gs:0x10, %rax    
        mov     %rax, 0x90($0)  

        mov     0x00($1), %rsp
        mov     0x08($1), %r15
        mov     0x10($1), %r14
        mov     0x18($1), %r13
        mov     0x20($1), %r12
        mov     0x28($1), %rbx
        mov     0x30($1), %rbp
        mov     0x38($1), %xmm6
        mov     0x40($1), %xmm7
        mov     0x48($1), %xmm8
        mov     0x50($1), %xmm9
        mov     0x58($1), %xmm10
        mov     0x60($1), %xmm11
        mov     0x68($1), %xmm12
        mov     0x70($1), %xmm13
        mov     0x78($1), %xmm14
        mov     0x80($1), %xmm15
        mov     0x88($1), %rax
        mov     %rax, %gs:0x08  
        mov     0x90($1), %rax 
        mov     %rax, %gs:0x10  

        ret
        "
    :
    :"r"(old), "r"(new)
    :
    : "volatile", "alignstack"
    );
}
```
<|MERGE_RESOLUTION|>--- conflicted
+++ resolved
@@ -14,13 +14,7 @@
 
 ### What's special with Windows
 
-<<<<<<< HEAD
 The reason I don’t consider this important enough to implement in the main example is that that windows has more `callee saved` registers, or `non-volatile`registers as they call it in addition to one rather poorly documented quirk that we need to account for, so what we really do is just to save more data when we do the context switch and that needs more conditional compilation.
-=======
-The reason I don't consider this important enough to implement in the main example is that that windows has more `callee saved` registers, or `non-volatile`registers as they call it.  There is also one rather poorly documented quirk with how Windows uses the segment registers to store some information that we'll need that we need to account for too.
-
-Most of what we really do is just to save more data when we do the context switch and that needs more conditional compilation. It doesn't really add much to our goal of a basic understanding of green threads and context switches, but since we're already pretty far down in the the rabbit hole we might as well dig just a bit deeper before we stop.
->>>>>>> e4e94a1c
 
 {% hint style="info" %}
 Conditionally compiling this to support windows correctly bloats our code with almost 50 % without adding much to what we need for a basic understanding.
@@ -114,9 +108,9 @@
 
 I named the fields `stack_start` and `stack_end` since I find that easier to mentally parse since we know the stack starts on the top and grows downwards to the bottom.
 
-<<<<<<< HEAD
+
 Now to implement this we need to make a change to our `spawn()` function to actually provide this information:
-=======
+
 ### The Windows stack
 
 ![https://docs.microsoft.com/en-us/cpp/build/stack-usage?view=vs-2019\#stack-allocation](.gitbook/assets/image%20%281%29.png)
@@ -124,7 +118,6 @@
 As you see since Rust sets up our stack frames, we only need to care about where to put our `%rsp`and the return address. Pretty much the same as in the psABI. The differences between Win64 and psABI are elsewhere and Rust takes care of all these differences for us.
 
 Now to implement this we need to make a change to our `spawn()`function to actually provide this information and set up our stack.
->>>>>>> e4e94a1c
 
 {% code-tabs %}
 {% code-tabs-item title="spawn" %}
@@ -223,19 +216,7 @@
 As you see, our code gets just a little bit longer. it’s not difficult once you've figured out what to store where, but it does add a lot of code.
 
 {% hint style="warning" %}
-<<<<<<< HEAD
-You’ll notice I've changed the inline assembly slightly here since I've had some issues with the `=m`constraint and compilation in release mode. This code does the same and our original example will be updated once I figure out a solution to why the code will not run as expected in release builds. 
-
-**Meanwhile I’ll explain briefly here:**
-
-We use the`{register}`constraint which tells the compiler to put our input variables into a specific register. The `%rdi`and the `%rsi`registers are not randomly chosen, on Linux systems they are the default registers for the first and second argument in a function call. Not strictly needed but a nice convention even though Windows has different default registers for these arguments \(`%rcx`and `%rdx`\).
-
-We also use both our arguments as `inputs`, since we don’t really have any output from this function we can avoid the `output` register entirely without any need to worry. However we should enable the `volatile` option to indicate that the assembly has side effects.
-
-Our inline assembly won't let us `mov` from one memory offset to another memory offset so we need to go via a register. I chose the `rax` register \(the default register for the return value\) but could have chosen any general purpose register for this.
-=======
 Our inline assembly won't let us `mov`from one memory offset to another memory offset so we need to go via a register. I chose the`rax`register \(the default register for the return value\) but could have chosen any general purpose register for this.
->>>>>>> e4e94a1c
 {% endhint %}
 
 ### Conclusion
